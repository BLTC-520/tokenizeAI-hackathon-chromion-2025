'use client';

import { useState, useEffect } from 'react';
import { ConnectButton } from '@rainbow-me/rainbowkit';
import { useAccount, useChainId } from 'wagmi';
import ImprovedQuestionnaire from './components/ImprovedQuestionnaire';
import ProcessingState from './components/ProcessingState';
import Portfolio from './components/Portfolio';
import StorageDebug from './components/StorageDebug';
import ChainSwitcher from './components/ChainSwitcher';
import ScrollableLanding from './components/ScrollableLanding';
import AutoKYC from './components/AutoKYC';
import { PortfolioData } from './services/elizaAgent';
import TokenizationModeSelector from './components/TokenizationModeSelector';
import TokenCreation from './components/TokenCreation';
import Marketplace from './components/Marketplace';
import Dashboard from './components/Dashboard';
import ClientOnly from './components/ClientOnly';
import NavigationHeader from './components/NavigationHeader';
import { TokenSuggestion } from './services/tokenizeAgent';
import { useTimeTokenizerStorage } from './hooks/useLocalStorage';
import { UserAnswers } from './utils/localStorage';
import { isSupportedChain, getChainDisplayName } from './lib/wagmi';
import { KYCResult } from './services/unifiedKycAgent';

type AppState = 'landing' | 'kyc_verification' | 'questionnaire' | 'processing' | 'portfolio' | 'tokenization' | 'token_creation' | 'marketplace' | 'dashboard';

export default function Home() {
  const { isConnected, address } = useAccount();
  const chainId = useChainId();
  const storage = useTimeTokenizerStorage();

  // Local state for immediate UI updates
  const [isInitialized, setIsInitialized] = useState(false);
  const [showChainWarning, setShowChainWarning] = useState(false);
  const [selectedTokenSuggestion, setSelectedTokenSuggestion] = useState<TokenSuggestion | null>(null);
<<<<<<< HEAD
  const [isProcessingTransaction, setIsProcessingTransaction] = useState(false);
=======
>>>>>>> 738af77f
  const [kycVerified, setKycVerified] = useState(false);
  const [kycResult, setKycResult] = useState<KYCResult | null>(null);

  // Initialize app state from localStorage on mount
  useEffect(() => {
    if (storage.isFullyLoaded) {
      console.log('📱 Initializing app from localStorage...');

      // Restore wallet data if connected
      if (isConnected && address) {
        storage.wallet.saveWallet({
          address,
          chainId: chainId || 43113, // Default to Avalanche Fuji if no chainId
          isConnected: true,
          lastConnected: Date.now(),
        });

        // Update chain preference
        if (chainId) {
          storage.chainPreference.updateChainPreference(chainId);
        }
      }

      // Log restored session data
      const sessionData = storage.session.sessionData;
      if (sessionData.userAnswers) {
        console.log('✅ Restored user answers for:', sessionData.userAnswers.name);
      }
      if (sessionData.portfolioData) {
        console.log('✅ Restored portfolio data');
      }
      if (sessionData.tokenDrafts.length > 0) {
        console.log('✅ Restored', sessionData.tokenDrafts.length, 'token drafts');
      }

      setIsInitialized(true);
    }
  }, [storage.isFullyLoaded, isConnected, address]);

  // Handle app state transitions based on wallet connection and stored data
  useEffect(() => {
    if (!isInitialized) return;

    const currentAppState = storage.appState.appState;
    const hasUserAnswers = !!storage.userAnswers.userAnswers;
    const hasPortfolioData = !!storage.portfolio.portfolioData;

    console.log('🔄 App state transition check:', {
      currentAppState,
      isConnected,
      hasUserAnswers,
      hasPortfolioData,
    });

    // Landing page logic
    if (!isConnected) {
      if (currentAppState !== 'landing') {
        console.log('🏠 Redirecting to landing - wallet disconnected');
        storage.appState.updateAppState('landing');
      }

      // Reset KYC status when wallet disconnects
      if (kycVerified) {
        console.log('🔐 Resetting KYC status - wallet disconnected');
        setKycVerified(false);
        setKycResult(null);
      }

      return;
    }

    // Wallet connected - determine next state (KYC flow)
    if (isConnected) {
      if (currentAppState === 'landing') {
        if (hasPortfolioData && kycVerified) {
          console.log('📊 Redirecting to portfolio - data found and KYC verified');
          storage.appState.updateAppState('portfolio');
        } else if (hasUserAnswers && kycVerified) {
          console.log('⏳ Redirecting to processing - answers found and KYC verified');
          storage.appState.updateAppState('processing');
        } else if (kycVerified) {
          console.log('📝 Redirecting to questionnaire - KYC verified, ready for questions');
          storage.appState.updateAppState('questionnaire');
        } else {
          console.log('🔐 Redirecting to KYC verification - wallet connected but not verified');
          storage.appState.updateAppState('kyc_verification');
        }
      }
    }
  }, [isInitialized, isConnected, storage]);

  // Handle chain validation
  useEffect(() => {
    if (isConnected && chainId) {
      const isSupported = isSupportedChain(chainId);
      setShowChainWarning(!isSupported);

      if (!isSupported) {
        console.warn(`⚠️ Unsupported chain: ${getChainDisplayName(chainId)} (${chainId})`);
      } else {
        console.log(`✅ Connected to supported chain: ${getChainDisplayName(chainId)}`);
      }
    } else {
      setShowChainWarning(false);
    }
  }, [isConnected, chainId]);

  // KYC Event Handlers
  const handleKYCAccessGranted = () => {
    console.log('🎉 KYC Access Granted - User can proceed to questionnaire');
    setKycVerified(true);
    storage.appState.updateAppState('questionnaire');
  };

  const handleKYCComplete = (result: KYCResult) => {
    console.log('🔐 KYC Verification Complete:', result);
    setKycResult(result);
    if (result.success) {
      setKycVerified(true);
    }
  };

  const handleQuestionnaireComplete = (answers: UserAnswers) => {
    console.log('📝 Questionnaire completed for:', answers.name);
    storage.userAnswers.saveAnswers(answers);
    storage.appState.updateAppState('processing');
  };

  const handleProcessingComplete = (generatedPortfolio: PortfolioData) => {
    console.log('🤖 Portfolio generation completed');
    storage.portfolio.savePortfolio(generatedPortfolio);
    storage.appState.updateAppState('portfolio');
  };

  const handleProceedToTokenization = () => {
    console.log('🚀 Proceeding to tokenization phase');
    storage.appState.updateAppState('tokenization');
  };

  const handleBackToPortfolio = () => {
    console.log('⬅️ Going back to portfolio');
    storage.appState.updateAppState('portfolio');
  };

  const handleAgenticModeComplete = () => {
    console.log('✅ Agentic mode completed, going to marketplace');
    storage.appState.updateAppState('marketplace');
  };

  const handleTokenizeSelected = (suggestion: TokenSuggestion) => {
    console.log('🎯 Token selected for creation:', suggestion);
    setSelectedTokenSuggestion(suggestion);
    storage.appState.updateAppState('token_creation');
  };

  const handleTokenCreationSuccess = (tokenId: string) => {
    console.log('✅ Token created successfully:', tokenId);
    setSelectedTokenSuggestion(null);
    storage.appState.updateAppState('marketplace');
  };

  const handleTokenCreationCancel = () => {
    console.log('❌ Token creation cancelled');
    setSelectedTokenSuggestion(null);
    storage.appState.updateAppState('tokenization');
  };

  const handleViewMarketplace = () => {
    console.log('📊 Navigating to marketplace');
    storage.appState.updateAppState('marketplace');
  };

  const handleCreateTokenFromMarketplace = () => {
    console.log('🚀 Creating token from marketplace');
    storage.appState.updateAppState('tokenization');
  };

  const handleViewDashboard = () => {
    console.log('📊 Navigating to dashboard');
    storage.appState.updateAppState('dashboard');
  };

  const handleHeaderNavigation = (state: string) => {
    console.log('🧭 Header navigation to:', state);
    storage.appState.updateAppState(state as AppState);
  };

  // Show loading until localStorage is hydrated
  if (!storage.isFullyLoaded) {
    return (
      <div className="min-h-screen bg-gradient-to-br from-purple-900 via-blue-900 to-indigo-900 flex items-center justify-center">
        <div className="text-center">
          <div className="animate-spin rounded-full h-32 w-32 border-b-2 border-white mb-4"></div>
          <p className="text-white text-xl">Loading Time Tokenizer...</p>
          <p className="text-white/60 text-sm mt-2">Restoring your session...</p>
        </div>
      </div>
    );
  }

  const currentAppState = storage.appState.appState;
  const userAnswers = storage.userAnswers.userAnswers;
  const portfolioData = storage.portfolio.portfolioData;

  return (
    <ClientOnly fallback={
      <div className="min-h-screen bg-gradient-to-br from-purple-900 via-blue-900 to-indigo-900 flex items-center justify-center">
        <div className="text-center">
          <div className="animate-spin rounded-full h-32 w-32 border-b-2 border-white mb-4"></div>
          <p className="text-white text-xl">Loading Time Tokenizer...</p>
        </div>
      </div>
    }>
      <div className="min-h-screen bg-gradient-to-br from-purple-900 via-blue-900 to-indigo-900">
        {/* Navigation Header */}
        {currentAppState !== 'landing' && (
          <NavigationHeader
            currentState={currentAppState}
            onNavigate={handleHeaderNavigation}
            showNavigation={currentAppState !== 'processing'}
          />
        )}

        {/* Debug Info - Remove in production */}
        {process.env.NODE_ENV === 'development' && (
          <div className="fixed top-4 right-4 bg-white/10 backdrop-blur-lg border border-white/20 text-white p-2 rounded text-xs z-50">
            State: {currentAppState} | Connected: {isConnected ? '✅' : '❌'} |
            Chain: {chainId ? getChainDisplayName(chainId) : 'None'} |
            KYC: {kycVerified ? '✅' : '❌'} |
            Answers: {userAnswers ? '✅' : '❌'} | Portfolio: {portfolioData ? '✅' : '❌'}
          </div>
        )}

        {/* Chain Warning */}
        {showChainWarning && (
          <div className="fixed top-4 left-1/2 transform -translate-x-1/2 bg-red-500/20 backdrop-blur-lg border border-red-400 text-red-200 px-6 py-3 rounded-lg z-40 max-w-md text-center">
            <p className="font-semibold mb-1">⚠️ Unsupported Network</p>
            <p className="text-sm">Please switch to Avalanche Fuji to use Time Tokenizer</p>
          </div>
        )}

        {currentAppState === 'landing' && (
          <ScrollableLanding
            onGetStarted={() => {
              // Trigger state transition based on stored data
              if (portfolioData) {
                storage.appState.updateAppState('portfolio');
              } else if (userAnswers) {
                storage.appState.updateAppState('processing');
              } else {
                storage.appState.updateAppState('questionnaire');
              }
            }}
          />
        )}

        {currentAppState === 'kyc_verification' && (
          <div className="pt-20">
            <AutoKYC
              onAccessGranted={handleKYCAccessGranted}
              onKYCComplete={handleKYCComplete}
              enableAutoTrigger={true}
            />
          </div>
        )}

        {currentAppState === 'questionnaire' && (
          <div className="pt-20">
            <ImprovedQuestionnaire onComplete={handleQuestionnaireComplete} />
          </div>
        )}

        {currentAppState === 'processing' && userAnswers && (
          <ProcessingState
            userAnswers={userAnswers}
            onComplete={handleProcessingComplete}
          />
        )}

        {currentAppState === 'portfolio' && userAnswers && portfolioData && (
          <div className="pt-20">
            <Portfolio
              userAnswers={userAnswers}
              portfolioData={portfolioData}
              onProceedToTokenization={handleProceedToTokenization}
            />
          </div>
        )}

        {currentAppState === 'tokenization' && userAnswers && portfolioData && (
          <div className="pt-20">
            <TokenizationModeSelector
              userAnswers={userAnswers}
              portfolioData={portfolioData}
              onTokenizeSelected={handleTokenizeSelected}
              onViewMarketplace={handleViewMarketplace}
              onComplete={handleAgenticModeComplete}
              onBack={handleBackToPortfolio}
            />
          </div>
        )}

        {currentAppState === 'token_creation' && selectedTokenSuggestion && (
          <div className="pt-20">
            <TokenCreation
              suggestion={selectedTokenSuggestion}
              onSuccess={handleTokenCreationSuccess}
              onCancel={handleTokenCreationCancel}
            />
          </div>
        )}

        {currentAppState === 'marketplace' && (
          <div className="pt-20">
            <Marketplace
              onCreateToken={handleCreateTokenFromMarketplace}
              onViewDashboard={handleViewDashboard}
            />
          </div>
        )}

        {currentAppState === 'dashboard' && (
          <div className="pt-20">
            <Dashboard
              onCreateToken={handleCreateTokenFromMarketplace}
              onViewMarketplace={handleViewMarketplace}
            />
          </div>
        )}

        {/* Debug Panel - Development Only */}
        {process.env.NODE_ENV === 'development' && <StorageDebug />}
      </div>
    </ClientOnly>
  );
}<|MERGE_RESOLUTION|>--- conflicted
+++ resolved
@@ -34,10 +34,7 @@
   const [isInitialized, setIsInitialized] = useState(false);
   const [showChainWarning, setShowChainWarning] = useState(false);
   const [selectedTokenSuggestion, setSelectedTokenSuggestion] = useState<TokenSuggestion | null>(null);
-<<<<<<< HEAD
   const [isProcessingTransaction, setIsProcessingTransaction] = useState(false);
-=======
->>>>>>> 738af77f
   const [kycVerified, setKycVerified] = useState(false);
   const [kycResult, setKycResult] = useState<KYCResult | null>(null);
 
